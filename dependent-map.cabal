name:                   dependent-map
<<<<<<< HEAD
version:                0.1.1.3
=======
version:                0.2.0.1
>>>>>>> 57d2ead7
stability:              provisional

cabal-version:          >= 1.6
build-type:             Simple

author:                 James Cook <mokus@deepbondi.net>
maintainer:             James Cook <mokus@deepbondi.net>
license:                OtherLicense
license-file:           LICENSE
homepage:               https://github.com/mokus0/dependent-map

category:               Data, Dependent Types
synopsis:               Dependent finite maps (partial dependent products)
description:            Provides a type called @DMap@ which generalizes
                        @Data.Map.Map@, allowing keys to specify the type
                        of value that can be associated with them.

tested-with:            GHC == 7.0.4,
                        GHC == 7.2.2,
                        GHC == 7.4.2,
                        GHC == 7.6.3,
                        GHC == 7.8.3,
                        GHC == 7.8.4,
                        GHC == 7.10.1

source-repository head
  type:     git
  location: git://github.com/mokus0/dependent-map.git

Library
  hs-source-dirs:       src
  ghc-options:          -fwarn-unused-imports -fwarn-unused-binds
  exposed-modules:      Data.Dependent.Map
  other-modules:        Data.Dependent.Map.Internal
  if impl(ghc < 7.8)
    other-modules:      Data.Dependent.Map.Typeable
<<<<<<< HEAD
  build-depends:        base >= 3 && < 5, containers, dependent-sum == 0.2.*
  if impl(ghc >= 7.2)
    build-depends:      dependent-sum >= 0.2.0.1 && < 0.3
    ghc-options:        -trust=base -trust=dependent-sum
=======
  build-depends:        base >= 3 && < 5,
                        containers,
                        dependent-sum == 0.3.*
  if impl(ghc >= 7.2)
    ghc-options:        -trust base -trust dependent-sum
>>>>>>> 57d2ead7
<|MERGE_RESOLUTION|>--- conflicted
+++ resolved
@@ -1,9 +1,5 @@
 name:                   dependent-map
-<<<<<<< HEAD
-version:                0.1.1.3
-=======
 version:                0.2.0.1
->>>>>>> 57d2ead7
 stability:              provisional
 
 cabal-version:          >= 1.6
@@ -40,15 +36,8 @@
   other-modules:        Data.Dependent.Map.Internal
   if impl(ghc < 7.8)
     other-modules:      Data.Dependent.Map.Typeable
-<<<<<<< HEAD
-  build-depends:        base >= 3 && < 5, containers, dependent-sum == 0.2.*
-  if impl(ghc >= 7.2)
-    build-depends:      dependent-sum >= 0.2.0.1 && < 0.3
-    ghc-options:        -trust=base -trust=dependent-sum
-=======
   build-depends:        base >= 3 && < 5,
                         containers,
-                        dependent-sum == 0.3.*
+                        dependent-sum >= 0.3.2 && < 0.4
   if impl(ghc >= 7.2)
-    ghc-options:        -trust base -trust dependent-sum
->>>>>>> 57d2ead7
+    ghc-options:        -trust base -trust dependent-sum