{-# LANGUAGE GADTs #-}
{-# LANGUAGE DeriveDataTypeable #-}
<<<<<<< HEAD
{-# LANGUAGE ImpredicativeTypes #-}
=======
>>>>>>> 57d2ead7
{-# LANGUAGE ScopedTypeVariables #-}
{-# LANGUAGE CPP #-}
#if defined(__GLASGOW_HASKELL__) && __GLASGOW_HASKELL__ >= 702
{-# LANGUAGE Safe #-}
#endif
module Data.Dependent.Map.Internal where

import Data.Dependent.Sum
import Data.GADT.Compare
<<<<<<< HEAD
import Data.GADT.Show
#if MIN_VERSION_base(4,7,0)
import Data.Typeable (Typeable)
#endif

-- |A 'Key' is just a wrapper for the true key type @f@ which hides
-- the associated value type and presents the key's GADT-level 'GCompare' 
-- instance as a vanilla 'Ord' instance so it can be used in cases where we
-- don't care about the associated value.
data Key f where Key :: !(f a) -> Key f
instance GEq f => Eq (Key f) where
    Key a == Key b = maybe False (const True) (geq a b)
instance GCompare f => Ord (Key f) where
    compare (Key a) (Key b) = weakenOrdering (gcompare a b)

instance GShow f => Show (Key f) where
    showsPrec p (Key k) = showParen (p>10)
        ( showString "Key "
        . gshowsPrec 11 k
        )
instance GRead f => Read (Key f) where
    readsPrec p = readParen (p>10) $ \s ->
        [ (withTag Key, rest')
        | let (con, rest) = splitAt 4 s
        , con == "Key "
        , (withTag, rest') <- greadsPrec 11 rest
        ]
=======
import Data.Some
#if MIN_VERSION_base(4,7,0)
import Data.Typeable (Typeable)
#endif
>>>>>>> 57d2ead7

-- |Dependent maps: f is a GADT-like thing with a facility for 
-- rediscovering its type parameter, elements of which function as identifiers
-- tagged with the type of the thing they identify.  Real GADTs are one
-- useful instantiation of @f@, as are 'Tag's from "Data.Dependent.Tag".
--
-- Semantically, @'DMap' f@ is equivalent to a set of @'DSum' f@ where no two
-- elements have the same tag.
--
-- More informally, 'DMap' is to dependent products as 'M.Map' is to @(->)@.
-- Thus it could also be thought of as a partial (in the sense of \"partial
-- function\") dependent product.
data DMap k f where
    Tip :: DMap k f
    Bin :: {- sz    -} !Int
        -> {- key   -} !(k v)
<<<<<<< HEAD
        -> {- value -} v
        -> {- left  -} !(DMap k)
        -> {- right -} !(DMap k)
        -> DMap k
=======
        -> {- value -} f v
        -> {- left  -} !(DMap k f)
        -> {- right -} !(DMap k f)
        -> DMap k f
>>>>>>> 57d2ead7
#if MIN_VERSION_base(4,7,0)
    deriving Typeable
#endif

{--------------------------------------------------------------------
  Construction
--------------------------------------------------------------------}

-- | /O(1)/. The empty map.
--
-- > empty      == fromList []
-- > size empty == 0
empty :: DMap k f
empty = Tip

-- | /O(1)/. A map with a single element.
--
-- > singleton 1 'a'        == fromList [(1, 'a')]
-- > size (singleton 1 'a') == 1
singleton :: k v -> f v -> DMap k f
singleton k x = Bin 1 k x Tip Tip

{--------------------------------------------------------------------
  Query
--------------------------------------------------------------------}

-- | /O(1)/. Is the map empty?
null :: DMap k f -> Bool
null Tip    = True
null Bin{}  = False

-- | /O(1)/. The number of elements in the map.
size :: DMap k f -> Int
size Tip                = 0
size (Bin n _ _ _ _)    = n

-- | /O(log n)/. Lookup the value at a key in the map.
--
-- The function will return the corresponding value as @('Just' value)@,
-- or 'Nothing' if the key isn't in the map.
lookup :: forall k f v. GCompare k => k v -> DMap k f -> Maybe (f v)
lookup k = k `seq` go
    where
        go :: DMap k f -> Maybe (f v)
        go Tip = Nothing
        go (Bin _ kx x l r) = 
            case gcompare k kx of
                GLT -> go l
                GGT -> go r
                GEQ -> Just x

lookupAssoc :: forall k f v. GCompare k => Some k -> DMap k f -> Maybe (DSum k f)
lookupAssoc (This k) = k `seq` go
  where
    go :: DMap k f -> Maybe (DSum k f)
    go Tip = Nothing
    go (Bin _ kx x l r) =
        case gcompare k kx of
            GLT -> go l
            GGT -> go r
            GEQ -> Just (kx :=> x)

{--------------------------------------------------------------------
  Utility functions that maintain the balance properties of the tree.
  All constructors assume that all values in [l] < [k] and all values
  in [r] > [k], and that [l] and [r] are valid trees.
  
  In order of sophistication:
    [Bin sz k x l r]  The type constructor.
    [bin k x l r]     Maintains the correct size, assumes that both [l]
                      and [r] are balanced with respect to each other.
    [balance k x l r] Restores the balance and size.
                      Assumes that the original tree was balanced and
                      that [l] or [r] has changed by at most one element.
    [join k x l r]    Restores balance and size. 

  Furthermore, we can construct a new tree from two trees. Both operations
  assume that all values in [l] < all values in [r] and that [l] and [r]
  are valid:
    [glue l r]        Glues [l] and [r] together. Assumes that [l] and
                      [r] are already balanced with respect to each other.
    [merge l r]       Merges two trees and restores balance.

  Note: in contrast to Adam's paper, we use (<=) comparisons instead
  of (<) comparisons in [join], [merge] and [balance]. 
  Quickcheck (on [difference]) showed that this was necessary in order 
  to maintain the invariants. It is quite unsatisfactory that I haven't 
  been able to find out why this is actually the case! Fortunately, it 
  doesn't hurt to be a bit more conservative.
--------------------------------------------------------------------}

{--------------------------------------------------------------------
  Join 
--------------------------------------------------------------------}
join :: GCompare k => k v -> f v -> DMap k f -> DMap k f -> DMap k f
join kx x Tip r  = insertMin kx x r
join kx x l Tip  = insertMax kx x l
join kx x l@(Bin sizeL ky y ly ry) r@(Bin sizeR kz z lz rz)
  | delta*sizeL <= sizeR  = balance kz z (join kx x l lz) rz
  | delta*sizeR <= sizeL  = balance ky y ly (join kx x ry r)
  | otherwise             = bin kx x l r


-- insertMin and insertMax don't perform potentially expensive comparisons.
insertMax,insertMin :: k v -> f v -> DMap k f -> DMap k f
insertMax kx x t
  = case t of
      Tip -> singleton kx x
      Bin _ ky y l r
          -> balance ky y l (insertMax kx x r)
             
insertMin kx x t
  = case t of
      Tip -> singleton kx x
      Bin _ ky y l r
          -> balance ky y (insertMin kx x l) r
             
{--------------------------------------------------------------------
  [merge l r]: merges two trees.
--------------------------------------------------------------------}
merge :: DMap k f -> DMap k f -> DMap k f
merge Tip r   = r
merge l Tip   = l
merge l@(Bin sizeL kx x lx rx) r@(Bin sizeR ky y ly ry)
  | delta*sizeL <= sizeR = balance ky y (merge l ly) ry
  | delta*sizeR <= sizeL = balance kx x lx (merge rx r)
  | otherwise            = glue l r

{--------------------------------------------------------------------
  [glue l r]: glues two trees together.
  Assumes that [l] and [r] are already balanced with respect to each other.
--------------------------------------------------------------------}
glue :: DMap k f -> DMap k f -> DMap k f
glue Tip r = r
glue l Tip = l
glue l r   
  | size l > size r = case deleteFindMax l of (km :=> m,l') -> balance km m l' r
  | otherwise       = case deleteFindMin r of (km :=> m,r') -> balance km m l r'

-- | /O(log n)/. Delete and find the minimal element.
--
-- > deleteFindMin (fromList [(5,"a"), (3,"b"), (10,"c")]) == ((3,"b"), fromList[(5,"a"), (10,"c")]) 
-- > deleteFindMin                                            Error: can not return the minimal element of an empty map

deleteFindMin :: DMap k f -> (DSum k f, DMap k f)
deleteFindMin t 
  = case t of
      Bin _ k x Tip r -> (k :=> x ,r)
      Bin _ k x l r   -> let (km,l') = deleteFindMin l in (km,balance k x l' r)
      Tip             -> (error "Map.deleteFindMin: can not return the minimal element of an empty map", Tip)

-- | /O(log n)/. Delete and find the maximal element.
--
-- > deleteFindMax (fromList [(5,"a"), (3,"b"), (10,"c")]) == ((10,"c"), fromList [(3,"b"), (5,"a")])
-- > deleteFindMax empty                                      Error: can not return the maximal element of an empty map

deleteFindMax :: DMap k f -> (DSum k f, DMap k f)
deleteFindMax t
  = case t of
      Bin _ k x l Tip -> (k :=> x,l)
      Bin _ k x l r   -> let (km,r') = deleteFindMax r in (km,balance k x l r')
      Tip             -> (error "Map.deleteFindMax: can not return the maximal element of an empty map", Tip)


{--------------------------------------------------------------------
  [balance l x r] balances two trees with value x.
  The sizes of the trees should balance after decreasing the
  size of one of them. (a rotation).

  [delta] is the maximal relative difference between the sizes of
          two trees, it corresponds with the [w] in Adams' paper.
  [ratio] is the ratio between an outer and inner sibling of the
          heavier subtree in an unbalanced setting. It determines
          whether a double or single rotation should be performed
          to restore balance. It is correspondes with the inverse
          of $\alpha$ in Adam's article.

  Note that:
  - [delta] should be larger than 4.646 with a [ratio] of 2.
  - [delta] should be larger than 3.745 with a [ratio] of 1.534.
  
  - A lower [delta] leads to a more 'perfectly' balanced tree.
  - A higher [delta] performs less rebalancing.

  - Balancing is automatic for random data and a balancing
    scheme is only necessary to avoid pathological worst cases.
    Almost any choice will do, and in practice, a rather large
    [delta] may perform better than smaller one.

  Note: in contrast to Adam's paper, we use a ratio of (at least) [2]
  to decide whether a single or double rotation is needed. Allthough
  he actually proves that this ratio is needed to maintain the
  invariants, his implementation uses an invalid ratio of [1].
--------------------------------------------------------------------}
delta,ratio :: Int
delta = 4
ratio = 2

balance :: k v -> f v -> DMap k f -> DMap k f -> DMap k f
balance k x l r
  | sizeL + sizeR <= 1    = Bin sizeX k x l r
  | sizeR >= delta*sizeL  = rotateL k x l r
  | sizeL >= delta*sizeR  = rotateR k x l r
  | otherwise             = Bin sizeX k x l r
  where
    sizeL = size l
    sizeR = size r
    sizeX = sizeL + sizeR + 1

-- rotate
rotateL :: k v -> f v -> DMap k f -> DMap k f -> DMap k f
rotateL k x l r@(Bin _ _ _ ly ry)
  | size ly < ratio*size ry = singleL k x l r
  | otherwise               = doubleL k x l r
rotateL _ _ _ Tip = error "rotateL Tip"

rotateR :: k v -> f v -> DMap k f -> DMap k f -> DMap k f
rotateR k x l@(Bin _ _ _ ly ry) r
  | size ry < ratio*size ly = singleR k x l r
  | otherwise               = doubleR k x l r
rotateR _ _ Tip _ = error "rotateR Tip"

-- basic rotations
singleL, singleR :: k v -> f v -> DMap k f -> DMap k f -> DMap k f
singleL k1 x1 t1 (Bin _ k2 x2 t2 t3)  = bin k2 x2 (bin k1 x1 t1 t2) t3
singleL _ _ _ Tip = error "singleL Tip"
singleR k1 x1 (Bin _ k2 x2 t1 t2) t3  = bin k2 x2 t1 (bin k1 x1 t2 t3)
singleR _ _ Tip _ = error "singleR Tip"

doubleL, doubleR :: k v -> f v -> DMap k f -> DMap k f -> DMap k f
doubleL k1 x1 t1 (Bin _ k2 x2 (Bin _ k3 x3 t2 t3) t4) = bin k3 x3 (bin k1 x1 t1 t2) (bin k2 x2 t3 t4)
doubleL _ _ _ _ = error "doubleL"
doubleR k1 x1 (Bin _ k2 x2 t1 (Bin _ k3 x3 t2 t3)) t4 = bin k3 x3 (bin k2 x2 t1 t2) (bin k1 x1 t3 t4)
doubleR _ _ _ _ = error "doubleR"

{--------------------------------------------------------------------
  The bin constructor maintains the size of the tree
--------------------------------------------------------------------}
bin :: k v -> f v -> DMap k f -> DMap k f -> DMap k f
bin k x l r
  = Bin (size l + size r + 1) k x l r

{--------------------------------------------------------------------
  Utility functions that return sub-ranges of the original
  tree. Some functions take a comparison function as argument to
  allow comparisons against infinite values. A function [cmplo k]
  should be read as [compare lo k].

  [trim cmplo cmphi t]  A tree that is either empty or where [cmplo k == LT]
                        and [cmphi k == GT] for the key [k] of the root.
  [filterGt cmp t]      A tree where for all keys [k]. [cmp k == LT]
  [filterLt cmp t]      A tree where for all keys [k]. [cmp k == GT]

  [split k t]           Returns two trees [l] and [r] where all keys
                        in [l] are <[k] and all keys in [r] are >[k].
  [splitLookup k t]     Just like [split] but also returns whether [k]
                        was found in the tree.
--------------------------------------------------------------------}

{--------------------------------------------------------------------
  [trim lo hi t] trims away all subtrees that surely contain no
  values between the range [lo] to [hi]. The returned tree is either
  empty or the key of the root is between @lo@ and @hi@.
--------------------------------------------------------------------}
trim :: (Some k -> Ordering) -> (Some k -> Ordering) -> DMap k f -> DMap k f
trim _     _     Tip = Tip
trim cmplo cmphi t@(Bin _ kx _ l r)
  = case cmplo (This kx) of
      LT -> case cmphi (This kx) of
              GT -> t
              _  -> trim cmplo cmphi l
      _  -> trim cmplo cmphi r
              
trimLookupLo :: GCompare k => Some k -> (Some k -> Ordering) -> DMap k f -> (Maybe (DSum k f), DMap k f)
trimLookupLo _  _     Tip = (Nothing,Tip)
trimLookupLo lo cmphi t@(Bin _ kx x l r)
  = case compare lo (This kx) of
      LT -> case cmphi (This kx) of
              GT -> (lookupAssoc lo t, t)
              _  -> trimLookupLo lo cmphi l
      GT -> trimLookupLo lo cmphi r
      EQ -> (Just (kx :=> x),trim (compare lo) cmphi r)


{--------------------------------------------------------------------
  [filterGt k t] filter all keys >[k] from tree [t]
  [filterLt k t] filter all keys <[k] from tree [t]
--------------------------------------------------------------------}
filterGt :: GCompare k => (Some k -> Ordering) -> DMap k f -> DMap k f
filterGt cmp = go
  where
    go Tip              = Tip
    go (Bin _ kx x l r) = case cmp (This kx) of
              LT -> join kx x (go l) r
              GT -> go r
              EQ -> r

filterLt :: GCompare k => (Some k -> Ordering) -> DMap k f -> DMap k f
filterLt cmp = go
  where
    go Tip              = Tip
    go (Bin _ kx x l r) = case cmp (This kx) of
          LT -> go l
          GT -> join kx x l (go r)
          EQ -> l<|MERGE_RESOLUTION|>--- conflicted
+++ resolved
@@ -1,9 +1,5 @@
 {-# LANGUAGE GADTs #-}
 {-# LANGUAGE DeriveDataTypeable #-}
-<<<<<<< HEAD
-{-# LANGUAGE ImpredicativeTypes #-}
-=======
->>>>>>> 57d2ead7
 {-# LANGUAGE ScopedTypeVariables #-}
 {-# LANGUAGE CPP #-}
 #if defined(__GLASGOW_HASKELL__) && __GLASGOW_HASKELL__ >= 702
@@ -13,40 +9,10 @@
 
 import Data.Dependent.Sum
 import Data.GADT.Compare
-<<<<<<< HEAD
-import Data.GADT.Show
-#if MIN_VERSION_base(4,7,0)
-import Data.Typeable (Typeable)
-#endif
-
--- |A 'Key' is just a wrapper for the true key type @f@ which hides
--- the associated value type and presents the key's GADT-level 'GCompare' 
--- instance as a vanilla 'Ord' instance so it can be used in cases where we
--- don't care about the associated value.
-data Key f where Key :: !(f a) -> Key f
-instance GEq f => Eq (Key f) where
-    Key a == Key b = maybe False (const True) (geq a b)
-instance GCompare f => Ord (Key f) where
-    compare (Key a) (Key b) = weakenOrdering (gcompare a b)
-
-instance GShow f => Show (Key f) where
-    showsPrec p (Key k) = showParen (p>10)
-        ( showString "Key "
-        . gshowsPrec 11 k
-        )
-instance GRead f => Read (Key f) where
-    readsPrec p = readParen (p>10) $ \s ->
-        [ (withTag Key, rest')
-        | let (con, rest) = splitAt 4 s
-        , con == "Key "
-        , (withTag, rest') <- greadsPrec 11 rest
-        ]
-=======
 import Data.Some
 #if MIN_VERSION_base(4,7,0)
 import Data.Typeable (Typeable)
 #endif
->>>>>>> 57d2ead7
 
 -- |Dependent maps: f is a GADT-like thing with a facility for 
 -- rediscovering its type parameter, elements of which function as identifiers
@@ -63,17 +29,10 @@
     Tip :: DMap k f
     Bin :: {- sz    -} !Int
         -> {- key   -} !(k v)
-<<<<<<< HEAD
-        -> {- value -} v
-        -> {- left  -} !(DMap k)
-        -> {- right -} !(DMap k)
-        -> DMap k
-=======
         -> {- value -} f v
         -> {- left  -} !(DMap k f)
         -> {- right -} !(DMap k f)
         -> DMap k f
->>>>>>> 57d2ead7
 #if MIN_VERSION_base(4,7,0)
     deriving Typeable
 #endif
